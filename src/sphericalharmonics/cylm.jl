--- conflicted
+++ resolved
@@ -24,19 +24,9 @@
 Base.show(io::IO, basis::CYlmBasis) = 
       print(io, "CYlmBasis(L=$(maxL(basis)))")
 
-<<<<<<< HEAD
-_valtype(sh::CYlmBasis{T}, x::AbstractVector{S}) where {T <: Real, S <: Real} = 
-			Complex{promote_type(T, S)}
-
-# _gradtype(sh::CYlmBasis{T}, x::AbstractVector{S})  where {T <: Real, S <: Real} = 
-# 			SVector{3, Complex{promote_type(T, S)}}
-
-
-=======
 _valtype(sh::CYlmBasis{T}, ::Type{<: StaticVector{3, S}}) where {T <: Real, S <: Real} = 
 			Complex{promote_type(T, S)}
 
->>>>>>> 86bb3ebd
 
 # ---------------------- FIO
 
