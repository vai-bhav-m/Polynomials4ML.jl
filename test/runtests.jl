using Polynomials4ML
using Test

@testset "Polynomials4ML.jl" begin 
    @testset "OrthPolyBasis1D3T" begin include("test_op1d3t.jl"); end
    @testset "DiscreteWeights" begin include("test_discreteweights.jl"); end
    @testset "TrigonometricPolynomials" begin include("test_trig.jl"); end
    @testset "Real Trig Polys" begin include("test_rtrig.jl"); end
    @testset "Complex SphericalHarmonics" begin include("test_cylm.jl"); end
    @testset "Real Spherical Harmonics" begin include("test_rylm.jl"); end
<<<<<<< HEAD
    @testset "Complex Solid Harmonics" begin include("test_crlm.jl"); end
    @testset "Real Solid Harmonics" begin include("test_rrlm.jl"); end
    @testset "Rnl" begin include("test_rnl.jl"); end
    
=======

    @testset "Flex Array Interface" begin include("test_flex.jl"); end 

>>>>>>> 86bb3ebd
    @testset "Sparse Product" begin include("test_sparseproduct.jl"); end 
    @testset "Lux" begin include("test_lux.jl"); end 
end<|MERGE_RESOLUTION|>--- conflicted
+++ resolved
@@ -8,16 +8,13 @@
     @testset "Real Trig Polys" begin include("test_rtrig.jl"); end
     @testset "Complex SphericalHarmonics" begin include("test_cylm.jl"); end
     @testset "Real Spherical Harmonics" begin include("test_rylm.jl"); end
-<<<<<<< HEAD
     @testset "Complex Solid Harmonics" begin include("test_crlm.jl"); end
     @testset "Real Solid Harmonics" begin include("test_rrlm.jl"); end
     @testset "Rnl" begin include("test_rnl.jl"); end
     
-=======
 
     @testset "Flex Array Interface" begin include("test_flex.jl"); end 
 
->>>>>>> 86bb3ebd
     @testset "Sparse Product" begin include("test_sparseproduct.jl"); end 
     @testset "Lux" begin include("test_lux.jl"); end 
 end