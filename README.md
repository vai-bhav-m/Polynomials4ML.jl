# Polynomials4ML.jl

[![Stable](https://img.shields.io/badge/docs-stable-blue.svg)](https://ACEsuit.github.io/Polynomials4ML.jl/stable/)
[![Dev](https://img.shields.io/badge/docs-dev-blue.svg)](https://ACEsuit.github.io/Polynomials4ML.jl/dev/)
[![Build Status](https://github.com/ACEsuit/Polynomials4ML.jl/actions/workflows/CI.yml/badge.svg?branch=main)](https://github.com/ACEsuit/Polynomials4ML.jl/actions/workflows/CI.yml?query=branch%3Amain)

This package implements a few polynomial basis types, convenient methods for evaluation, derivatives up to second order and (hopefull fast) batched evaluation. The bases currently implemented include: 
* `OrthPolyBasis1D3T` : univariate polynomial bases specified in terms of the 3-point recursion. Convenient constructors are provided for Jacobi polynomials (`jacobi_basis`, `legendre_basis`, `chebyshev_basis`) and for orthogonality w.r.t. a discrete weight distribution (cf `DiscreteWeights`)
* `MonoBasis` : monomials, included mostly for completeness
* `CTrigBasis` : complex trigonometric polynomials 
* `RTrigBasis` : real trigonometric polynomials 
* `CYlmBasis` : complex spherical harmonics 
<<<<<<< HEAD
* `RYlmBasis` : real spherical  harmonics 
* `CRlmBasis` : complex solid harmonics 
* `RRlmBasis` : real solid harmonics 
* several radial bases for atomic orbitals: Slater, STO, STO-NG

=======
* `RYlmBasis` : real spherical harmonics 

These bases can also be used as Lux layers, but this functionality is experimental and not yet part of the official API. 
>>>>>>> eaa99c44

## Basic Usage 

Generate a basis: by default this generates not the standard Chebyshev, Legendre, etc, but a normalized version i.e. the basis functions will have unit norm in the corresponding weighted L2 norm. 
```julia 
using Polynomials4ML 

# polynomial degree - 1 (length of basis)
N = 15 

# standard orthogonal bases 
cheb = chebyshev_basis(N)
legendre = legendre_basis(N) 
jacobi = jacobi_basis(N, 0.5, 0.75)
trig = CTrigBasis(N)

# orthogonal polynomials with discrete weights 
X = 2*rand(100) .- 1
W = 1 .+ rand(100)
dbasis = orthpolybasis(N, X, W, :normalize)
``` 

Evaluate a basis; take `basis` one of the above
```julia 
<<<<<<< HEAD
basis = cheb
=======
basis = cheb 
>>>>>>> eaa99c44
# assume that [0, 1] is part of the domain of the basis
x = rand()

# evaluate the basis
P = basis(x) 
P = evaluate(basis, x)

# basis derivatives 
dP = evaluate_d(basis, x)
P, dP = evaluate_ed(basis, x)

# second derivatives 
ddP = evaluate_dd(basis, x)
P, dP, ddP = evaluate_ed2(basis, x)
```
For more efficient non-allocating in-place evaluation, see the documenation. <|MERGE_RESOLUTION|>--- conflicted
+++ resolved
@@ -9,18 +9,13 @@
 * `MonoBasis` : monomials, included mostly for completeness
 * `CTrigBasis` : complex trigonometric polynomials 
 * `RTrigBasis` : real trigonometric polynomials 
+* `RTrigBasis` : real trigonometric polynomials 
 * `CYlmBasis` : complex spherical harmonics 
-<<<<<<< HEAD
 * `RYlmBasis` : real spherical  harmonics 
 * `CRlmBasis` : complex solid harmonics 
 * `RRlmBasis` : real solid harmonics 
 * several radial bases for atomic orbitals: Slater, STO, STO-NG
 
-=======
-* `RYlmBasis` : real spherical harmonics 
-
-These bases can also be used as Lux layers, but this functionality is experimental and not yet part of the official API. 
->>>>>>> eaa99c44
 
 ## Basic Usage 
 
@@ -45,11 +40,7 @@
 
 Evaluate a basis; take `basis` one of the above
 ```julia 
-<<<<<<< HEAD
 basis = cheb
-=======
-basis = cheb 
->>>>>>> eaa99c44
 # assume that [0, 1] is part of the domain of the basis
 x = rand()
 
